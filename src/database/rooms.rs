--- conflicted
+++ resolved
@@ -83,12 +83,7 @@
 impl Rooms {
     /// Builds a StateMap by iterating over all keys that start
     /// with state_hash, this gives the full state for the given state_hash.
-<<<<<<< HEAD
-    ///
-    /// TODO: Should this check for outliers, it does now.
-=======
     #[tracing::instrument(skip(self))]
->>>>>>> bd6507ea
     pub fn state_full(
         &self,
         room_id: &RoomId,
@@ -182,12 +177,8 @@
         }
     }
 
-<<<<<<< HEAD
     /// Returns the state hash for this pdu.
-=======
-    /// Returns the last state hash key added to the db.
     #[tracing::instrument(skip(self))]
->>>>>>> bd6507ea
     pub fn pdu_state_hash(&self, pdu_id: &[u8]) -> Result<Option<StateHashId>> {
         Ok(self.pduid_statehash.get(pdu_id)?)
     }
@@ -301,15 +292,11 @@
     }
 
     /// Returns the full room state.
-<<<<<<< HEAD
+    #[tracing::instrument(skip(self))]
     pub fn room_state_full(
         &self,
         room_id: &RoomId,
     ) -> Result<BTreeMap<(EventType, String), PduEvent>> {
-=======
-    #[tracing::instrument(skip(self))]
-    pub fn room_state_full(&self, room_id: &RoomId) -> Result<StateMap<PduEvent>> {
->>>>>>> bd6507ea
         if let Some(current_state_hash) = self.current_state_hash(room_id)? {
             self.state_full(&room_id, &current_state_hash)
         } else {
@@ -1099,7 +1086,6 @@
                 let users = namespaces
                     .get("users")
                     .and_then(|users| users.as_sequence())
-<<<<<<< HEAD
                     .map_or_else(Vec::new, |users| {
                         users
                             .iter()
@@ -1112,23 +1098,6 @@
                             .filter_map(|o| o)
                             .collect::<Vec<_>>()
                     });
-=======
-                    .map_or_else(
-                        Vec::new,
-                        |users| {
-                            users
-                                .iter()
-                                .map(|users| {
-                                    users
-                                        .get("regex")
-                                        .and_then(|regex| regex.as_str())
-                                        .and_then(|regex| Regex::new(regex).ok())
-                                })
-                                .filter_map(|o| o)
-                                .collect::<Vec<_>>()
-                        },
-                    );
->>>>>>> bd6507ea
                 let aliases = namespaces
                     .get("aliases")
                     .and_then(|users| users.get("regex"))
@@ -1147,17 +1116,11 @@
                     .and_then(|string| {
                         UserId::parse_with_server_name(string, db.globals.server_name()).ok()
                     });
-<<<<<<< HEAD
 
                 let user_is_joined =
                     |bridge_user_id| self.is_joined(&bridge_user_id, room_id).unwrap_or(false);
+
                 let matching_users = |users: &Regex| {
-=======
-                #[allow(clippy::blocks_in_if_conditions)]
-                if bridge_user_id.map_or(false, |bridge_user_id| {
-                    self.is_joined(&bridge_user_id, room_id).unwrap_or(false)
-                }) || users.iter().any(|users| {
->>>>>>> bd6507ea
                     users.is_match(pdu.sender.as_str())
                         || pdu.kind == EventType::RoomMember
                             && pdu
